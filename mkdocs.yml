--- conflicted
+++ resolved
@@ -19,7 +19,6 @@
   logo: assets/logo.svg
   favicon: images/favicon-platform.svg
 nav:
-<<<<<<< HEAD
   - Intro: cai.md
   - Agents SDK v0.0.6:
     - Intro: index.md
@@ -31,6 +30,7 @@
         - results.md
         - streaming.md
         - tools.md
+        - mcp.md
         - handoffs.md
         - tracing.md
         - context.md
@@ -38,6 +38,7 @@
         - multi_agent.md
         - models.md
         - config.md
+        - visualization.md
         - Voice agents:
             - voice/quickstart.md
             - voice/pipeline.md
@@ -63,6 +64,8 @@
             - ref/models/interface.md
             - ref/models/openai_chatcompletions.md
             - ref/models/openai_responses.md
+            - ref/mcp/server.md
+            - ref/mcp/util.md
         - Tracing:
             - ref/tracing/index.md
             - ref/tracing/create.md
@@ -90,80 +93,6 @@
         - Extensions:
             - ref/extensions/handoff_filters.md
             - ref/extensions/handoff_prompt.md
-=======
-  - Intro: index.md
-  - Quickstart: quickstart.md
-  - Examples: examples.md
-  - Documentation:
-      - agents.md
-      - running_agents.md
-      - results.md
-      - streaming.md
-      - tools.md
-      - mcp.md
-      - handoffs.md
-      - tracing.md
-      - context.md
-      - guardrails.md
-      - multi_agent.md
-      - models.md
-      - config.md
-      - visualization.md
-      - Voice agents:
-          - voice/quickstart.md
-          - voice/pipeline.md
-          - voice/tracing.md
-  - API Reference:
-      - Agents:
-          - ref/index.md
-          - ref/agent.md
-          - ref/run.md
-          - ref/tool.md
-          - ref/result.md
-          - ref/stream_events.md
-          - ref/handoffs.md
-          - ref/lifecycle.md
-          - ref/items.md
-          - ref/run_context.md
-          - ref/usage.md
-          - ref/exceptions.md
-          - ref/guardrail.md
-          - ref/model_settings.md
-          - ref/agent_output.md
-          - ref/function_schema.md
-          - ref/models/interface.md
-          - ref/models/openai_chatcompletions.md
-          - ref/models/openai_responses.md
-          - ref/mcp/server.md
-          - ref/mcp/util.md
-      - Tracing:
-          - ref/tracing/index.md
-          - ref/tracing/create.md
-          - ref/tracing/traces.md
-          - ref/tracing/spans.md
-          - ref/tracing/processor_interface.md
-          - ref/tracing/processors.md
-          - ref/tracing/scope.md
-          - ref/tracing/setup.md
-          - ref/tracing/span_data.md
-          - ref/tracing/util.md
-      - Voice:
-          - ref/voice/pipeline.md
-          - ref/voice/workflow.md
-          - ref/voice/input.md
-          - ref/voice/result.md
-          - ref/voice/pipeline_config.md
-          - ref/voice/events.md
-          - ref/voice/exceptions.md
-          - ref/voice/model.md
-          - ref/voice/utils.md
-          - ref/voice/models/openai_provider.md
-          - ref/voice/models/openai_stt.md
-          - ref/voice/models/openai_tts.md
-      - Extensions:
-          - ref/extensions/handoff_filters.md
-          - ref/extensions/handoff_prompt.md
->>>>>>> 9c53abe8
 
 plugins:
   - search
